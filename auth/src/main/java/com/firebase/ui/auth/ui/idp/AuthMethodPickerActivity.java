/*
 * Copyright 2016 Google Inc. All Rights Reserved.
 *
 * Licensed under the Apache License, Version 2.0 (the "License"); you may not use this file except
 * in compliance with the License. You may obtain a copy of the License at
 *
 * http://www.apache.org/licenses/LICENSE-2.0
 *
 * Unless required by applicable law or agreed to in writing, software distributed under the
 * License is distributed on an "AS IS" BASIS, WITHOUT WARRANTIES OR CONDITIONS OF ANY KIND, either
 * express or implied. See the License for the specific language governing permissions and
 * limitations under the License.
 */

package com.firebase.ui.auth.ui.idp;

import android.content.Context;
import android.content.Intent;
import android.os.Bundle;
import android.support.annotation.Nullable;
import android.support.annotation.RestrictTo;
import android.util.Log;
import android.view.View;
import android.view.ViewGroup;
import android.widget.ImageView;

import com.firebase.ui.auth.AuthUI;
import com.firebase.ui.auth.AuthUI.IdpConfig;
import com.firebase.ui.auth.IdpResponse;
import com.firebase.ui.auth.R;
import com.firebase.ui.auth.provider.AuthCredentialHelper;
import com.firebase.ui.auth.provider.EmailProvider;
import com.firebase.ui.auth.provider.FacebookProvider;
import com.firebase.ui.auth.provider.GoogleProvider;
import com.firebase.ui.auth.provider.IdpProvider;
import com.firebase.ui.auth.provider.IdpProvider.IdpCallback;
import com.firebase.ui.auth.provider.Provider;
import com.firebase.ui.auth.provider.TwitterProvider;
import com.firebase.ui.auth.ui.AppCompatBase;
import com.firebase.ui.auth.ui.BaseHelper;
import com.firebase.ui.auth.ui.FlowParameters;
import com.firebase.ui.auth.ui.TaskFailureLogger;
import com.firebase.ui.auth.ui.email.RegisterEmailActivity;
import com.firebase.ui.auth.ui.phone.PhoneVerificationActivity;
import com.firebase.ui.auth.util.signincontainer.SaveSmartLock;
import com.google.firebase.auth.AuthCredential;

import java.util.ArrayList;
import java.util.List;

/**
 * Presents the list of authentication options for this app to the user. If an
 * identity provider option is selected, a {@link CredentialSignInHandler}
 * is launched to manage the IDP-specific sign-in flow. If email authentication is chosen,
 * the {@link RegisterEmailActivity} is started.
 */
@RestrictTo(RestrictTo.Scope.LIBRARY_GROUP)
public class AuthMethodPickerActivity extends AppCompatBase implements IdpCallback {
    private static final String TAG = "AuthMethodPicker";
    private static final int RC_ACCOUNT_LINK = 3;
    private static final int RC_PHONE_FLOW = 4;

    private List<Provider> mProviders;
    @Nullable
    private SaveSmartLock mSaveSmartLock;

    public static Intent createIntent(Context context, FlowParameters flowParams) {
        return BaseHelper.createBaseIntent(context, AuthMethodPickerActivity.class, flowParams);
    }

    @Override
    protected void onCreate(Bundle savedInstanceState) {
        super.onCreate(savedInstanceState);
        setContentView(R.layout.auth_method_picker_layout);
        mSaveSmartLock = mActivityHelper.getSaveSmartLockInstance();
<<<<<<< HEAD
        findViewById(R.id.email_provider).setOnClickListener(this);
        findViewById(R.id.phone_provider).setOnClickListener(this);
=======
>>>>>>> f041fea1

        populateIdpList(mActivityHelper.getFlowParams().providerInfo);

        int logoId = mActivityHelper.getFlowParams().logoId;
        if (logoId == AuthUI.NO_LOGO) {
            findViewById(R.id.logo_layout).setVisibility(View.GONE);
        } else {
            ImageView logo = (ImageView) findViewById(R.id.logo);
            logo.setImageResource(logoId);
        }
    }

    private void populateIdpList(List<IdpConfig> providers) {
        mProviders = new ArrayList<>();
        for (IdpConfig idpConfig : providers) {
            switch (idpConfig.getProviderId()) {
                case AuthUI.GOOGLE_PROVIDER:
                    mProviders.add(new GoogleProvider(this, idpConfig));
                    break;
                case AuthUI.FACEBOOK_PROVIDER:
                    mProviders.add(new FacebookProvider(
                            this, idpConfig, mActivityHelper.getFlowParams().themeId));
                    break;
                case AuthUI.TWITTER_PROVIDER:
                    mProviders.add(new TwitterProvider(this));
                    break;
                case AuthUI.EMAIL_PROVIDER:
                    mProviders.add(new EmailProvider(this, mActivityHelper));
                    break;
                case AuthUI.PHONE_VERIFICATION_PROVIDER:
                    findViewById(R.id.phone_provider).setVisibility(View.VISIBLE);
                    break;
                default:
                    Log.e(TAG, "Encountered unknown provider parcel with type: "
                            + idpConfig.getProviderId());
            }
        }

        ViewGroup btnHolder = (ViewGroup) findViewById(R.id.btn_holder);
        for (final Provider provider : mProviders) {
            View loginButton = getLayoutInflater()
                    .inflate(provider.getButtonLayout(), btnHolder, false);

            loginButton.setOnClickListener(new View.OnClickListener() {
                @Override
                public void onClick(View view) {
                    if (provider instanceof IdpProvider) {
                        mActivityHelper.showLoadingDialog(R.string.progress_dialog_loading);
                    }
                    provider.startLogin(AuthMethodPickerActivity.this);
                }
            });
            if (provider instanceof IdpProvider) {
                ((IdpProvider) provider).setAuthenticationCallback(this);
            }
            btnHolder.addView(loginButton);
        }
    }

    @Override
    public void onActivityResult(int requestCode, int resultCode, Intent data) {
        super.onActivityResult(requestCode, resultCode, data);
<<<<<<< HEAD
        if (requestCode == RC_EMAIL_FLOW || requestCode == RC_PHONE_FLOW) {
            if (resultCode == ResultCodes.OK) {
                finish(ResultCodes.OK, data);
            }
        } else if (requestCode == RC_ACCOUNT_LINK) {
=======
        if (requestCode == RC_ACCOUNT_LINK) {
>>>>>>> f041fea1
            finish(resultCode, data);
        } else {
            for (Provider provider : mProviders) {
                provider.onActivityResult(requestCode, resultCode, data);
            }
        }
    }

    @Override
    public void onSuccess(final IdpResponse response) {
        AuthCredential credential = AuthCredentialHelper.getAuthCredential(response);
        mActivityHelper.getFirebaseAuth()
                .signInWithCredential(credential)
                .addOnFailureListener(
                        new TaskFailureLogger(TAG, "Firebase sign in with credential " + credential.getProvider() + " unsuccessful. Visit https://console.firebase.google.com to enable it."))
                .addOnCompleteListener(new CredentialSignInHandler(
                        this,
                        mActivityHelper,
                        mSaveSmartLock,
                        RC_ACCOUNT_LINK,
                        response));
    }

    @Override
    public void onFailure(Bundle extra) {
        // stay on this screen
        mActivityHelper.dismissDialog();
    }

    @Override
<<<<<<< HEAD
    public void onClick(View view) {
        if (view.getId() == R.id.email_provider) {
            startActivityForResult(
                    RegisterEmailActivity.createIntent(this, mActivityHelper.getFlowParams()),
                    RC_EMAIL_FLOW);
        } else if (view.getId() == R.id.phone_provider){
            startActivityForResult(
                    PhoneVerificationActivity
                            .createIntent(this, mActivityHelper.getFlowParams(), null),
                    RC_PHONE_FLOW);
        }
    }

    @Override
=======
>>>>>>> f041fea1
    protected void onDestroy() {
        super.onDestroy();
        if (mProviders != null) {
            for (Provider provider : mProviders) {
                if (provider instanceof GoogleProvider) {
                    ((GoogleProvider) provider).disconnect();
                }
            }
        }
    }
}<|MERGE_RESOLUTION|>--- conflicted
+++ resolved
@@ -34,6 +34,7 @@
 import com.firebase.ui.auth.provider.GoogleProvider;
 import com.firebase.ui.auth.provider.IdpProvider;
 import com.firebase.ui.auth.provider.IdpProvider.IdpCallback;
+import com.firebase.ui.auth.provider.PhoneProvider;
 import com.firebase.ui.auth.provider.Provider;
 import com.firebase.ui.auth.provider.TwitterProvider;
 import com.firebase.ui.auth.ui.AppCompatBase;
@@ -57,8 +58,8 @@
 @RestrictTo(RestrictTo.Scope.LIBRARY_GROUP)
 public class AuthMethodPickerActivity extends AppCompatBase implements IdpCallback {
     private static final String TAG = "AuthMethodPicker";
+
     private static final int RC_ACCOUNT_LINK = 3;
-    private static final int RC_PHONE_FLOW = 4;
 
     private List<Provider> mProviders;
     @Nullable
@@ -73,11 +74,6 @@
         super.onCreate(savedInstanceState);
         setContentView(R.layout.auth_method_picker_layout);
         mSaveSmartLock = mActivityHelper.getSaveSmartLockInstance();
-<<<<<<< HEAD
-        findViewById(R.id.email_provider).setOnClickListener(this);
-        findViewById(R.id.phone_provider).setOnClickListener(this);
-=======
->>>>>>> f041fea1
 
         populateIdpList(mActivityHelper.getFlowParams().providerInfo);
 
@@ -108,7 +104,7 @@
                     mProviders.add(new EmailProvider(this, mActivityHelper));
                     break;
                 case AuthUI.PHONE_VERIFICATION_PROVIDER:
-                    findViewById(R.id.phone_provider).setVisibility(View.VISIBLE);
+                    mProviders.add(new PhoneProvider(this, mActivityHelper));
                     break;
                 default:
                     Log.e(TAG, "Encountered unknown provider parcel with type: "
@@ -140,15 +136,7 @@
     @Override
     public void onActivityResult(int requestCode, int resultCode, Intent data) {
         super.onActivityResult(requestCode, resultCode, data);
-<<<<<<< HEAD
-        if (requestCode == RC_EMAIL_FLOW || requestCode == RC_PHONE_FLOW) {
-            if (resultCode == ResultCodes.OK) {
-                finish(ResultCodes.OK, data);
-            }
-        } else if (requestCode == RC_ACCOUNT_LINK) {
-=======
         if (requestCode == RC_ACCOUNT_LINK) {
->>>>>>> f041fea1
             finish(resultCode, data);
         } else {
             for (Provider provider : mProviders) {
@@ -179,23 +167,6 @@
     }
 
     @Override
-<<<<<<< HEAD
-    public void onClick(View view) {
-        if (view.getId() == R.id.email_provider) {
-            startActivityForResult(
-                    RegisterEmailActivity.createIntent(this, mActivityHelper.getFlowParams()),
-                    RC_EMAIL_FLOW);
-        } else if (view.getId() == R.id.phone_provider){
-            startActivityForResult(
-                    PhoneVerificationActivity
-                            .createIntent(this, mActivityHelper.getFlowParams(), null),
-                    RC_PHONE_FLOW);
-        }
-    }
-
-    @Override
-=======
->>>>>>> f041fea1
     protected void onDestroy() {
         super.onDestroy();
         if (mProviders != null) {
