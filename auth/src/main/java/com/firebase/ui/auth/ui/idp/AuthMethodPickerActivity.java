/*
 * Copyright 2016 Google Inc. All Rights Reserved.
 *
 * Licensed under the Apache License, Version 2.0 (the "License"); you may not use this file except
 * in compliance with the License. You may obtain a copy of the License at
 *
 * http://www.apache.org/licenses/LICENSE-2.0
 *
 * Unless required by applicable law or agreed to in writing, software distributed under the
 * License is distributed on an "AS IS" BASIS, WITHOUT WARRANTIES OR CONDITIONS OF ANY KIND, either
 * express or implied. See the License for the specific language governing permissions and
 * limitations under the License.
 */

package com.firebase.ui.auth.ui.idp;

import android.arch.lifecycle.Observer;
import android.arch.lifecycle.ViewModelProvider;
import android.arch.lifecycle.ViewModelProviders;
import android.content.Context;
import android.content.Intent;
import android.os.Bundle;
import android.support.annotation.LayoutRes;
import android.support.annotation.RestrictTo;
import android.support.constraint.ConstraintLayout;
import android.support.constraint.ConstraintSet;
import android.view.View;
import android.view.ViewGroup;
import android.widget.ImageView;
import android.widget.Toast;

import com.firebase.ui.auth.AuthUI;
import com.firebase.ui.auth.AuthUI.IdpConfig;
import com.firebase.ui.auth.IdpResponse;
import com.firebase.ui.auth.R;
import com.firebase.ui.auth.data.model.FlowParameters;
import com.firebase.ui.auth.data.model.Resource;
import com.firebase.ui.auth.data.model.State;
import com.firebase.ui.auth.data.model.UserCancellationException;
import com.firebase.ui.auth.data.remote.EmailSignInHandler;
import com.firebase.ui.auth.data.remote.FacebookSignInHandler;
import com.firebase.ui.auth.data.remote.GoogleSignInHandler;
import com.firebase.ui.auth.data.remote.PhoneSignInHandler;
import com.firebase.ui.auth.data.remote.TwitterSignInHandler;
import com.firebase.ui.auth.ui.AppCompatBase;
import com.firebase.ui.auth.ui.HelperActivityBase;
<<<<<<< HEAD
import com.firebase.ui.auth.ui.TaskFailureLogger;
import com.firebase.ui.auth.ui.email.EmailActivity;
import com.firebase.ui.auth.ui.phone.PhoneActivity;
import com.firebase.ui.auth.util.AnonymousUpgradeUtils;
import com.firebase.ui.auth.util.UpgradeFailureListener;
import com.firebase.ui.auth.util.data.ProviderUtils;
import com.google.android.gms.tasks.OnFailureListener;
import com.google.android.gms.tasks.OnSuccessListener;
import com.google.firebase.auth.AuthCredential;
import com.google.firebase.auth.AuthResult;
=======
import com.firebase.ui.auth.util.ui.FlowUtils;
import com.firebase.ui.auth.viewmodel.idp.ProviderSignInBase;
import com.firebase.ui.auth.viewmodel.idp.SocialProviderResponseHandler;
>>>>>>> acd53842
import com.google.firebase.auth.EmailAuthProvider;
import com.google.firebase.auth.FacebookAuthProvider;
import com.google.firebase.auth.GoogleAuthProvider;
import com.google.firebase.auth.PhoneAuthProvider;
import com.google.firebase.auth.TwitterAuthProvider;

import java.util.ArrayList;
import java.util.List;

/** Presents the list of authentication options for this app to the user. */
@RestrictTo(RestrictTo.Scope.LIBRARY_GROUP)
public class AuthMethodPickerActivity extends AppCompatBase {
    private SocialProviderResponseHandler mHandler;
    private List<ProviderSignInBase<?>> mProviders;

    public static Intent createIntent(Context context, FlowParameters flowParams) {
        return HelperActivityBase.createBaseIntent(
                context, AuthMethodPickerActivity.class, flowParams);
    }

    @Override
    protected void onCreate(Bundle savedInstanceState) {
        super.onCreate(savedInstanceState);
        setContentView(R.layout.fui_auth_method_picker_layout);

        FlowParameters params = getFlowParams();
        mHandler = ViewModelProviders.of(this).get(SocialProviderResponseHandler.class);
        mHandler.init(params);

        populateIdpList(params.providerInfo, mHandler);

        int logoId = params.logoId;
        if (logoId == AuthUI.NO_LOGO) {
            findViewById(R.id.logo).setVisibility(View.GONE);

            ConstraintLayout layout = findViewById(R.id.root);
            ConstraintSet constraints = new ConstraintSet();
            constraints.clone(layout);
            constraints.setHorizontalBias(R.id.container, 0.5f);
            constraints.setVerticalBias(R.id.container, 0.5f);
            constraints.applyTo(layout);
        } else {
            ImageView logo = findViewById(R.id.logo);
            logo.setImageResource(logoId);
        }

        mHandler.getOperation().observe(this, new Observer<Resource<IdpResponse>>() {
            @Override
            public void onChanged(Resource<IdpResponse> resource) {
                if (resource.getState() == State.LOADING) {
                    getDialogHolder().showLoadingDialog(R.string.fui_progress_dialog_signing_in);
                    return;
                }
                getDialogHolder().dismissDialog();

                if (resource.getState() == State.SUCCESS) {
                    startSaveCredentials(mHandler.getCurrentUser(), null, resource.getValue());
                } else if (resource.getState() == State.FAILURE) {
                    Exception e = resource.getException();
                    if (!FlowUtils.handleError(AuthMethodPickerActivity.this, e)
                            && !(e instanceof UserCancellationException)) {
                        Toast.makeText(AuthMethodPickerActivity.this,
                                R.string.fui_error_unknown,
                                Toast.LENGTH_SHORT).show();
                    }
                }
            }
        });
    }

    private void populateIdpList(List<IdpConfig> providerConfigs,
                                 final SocialProviderResponseHandler handler) {
        ViewModelProvider supplier = ViewModelProviders.of(this);
        ViewGroup providerHolder = findViewById(R.id.btn_holder);

        mProviders = new ArrayList<>();
        for (IdpConfig idpConfig : providerConfigs) {
            final ProviderSignInBase<?> provider;
            @LayoutRes int buttonLayout;
            switch (idpConfig.getProviderId()) {
                case GoogleAuthProvider.PROVIDER_ID:
                    GoogleSignInHandler google = supplier.get(GoogleSignInHandler.class);
                    google.init(new GoogleSignInHandler.Params(idpConfig));
                    provider = google;

                    buttonLayout = R.layout.fui_idp_button_google;
                    break;
                case FacebookAuthProvider.PROVIDER_ID:
                    FacebookSignInHandler facebook = supplier.get(FacebookSignInHandler.class);
                    facebook.init(idpConfig);
                    provider = facebook;

                    buttonLayout = R.layout.fui_idp_button_facebook;
                    break;
                case TwitterAuthProvider.PROVIDER_ID:
                    TwitterSignInHandler twitter = supplier.get(TwitterSignInHandler.class);
                    twitter.init(null);
                    provider = twitter;

                    buttonLayout = R.layout.fui_idp_button_twitter;
                    break;
                case EmailAuthProvider.PROVIDER_ID:
                    EmailSignInHandler email = supplier.get(EmailSignInHandler.class);
                    email.init(null);
                    provider = email;

                    buttonLayout = R.layout.fui_provider_button_email;
                    break;
                case PhoneAuthProvider.PROVIDER_ID:
                    PhoneSignInHandler phone = supplier.get(PhoneSignInHandler.class);
                    phone.init(idpConfig);
                    provider = phone;

                    buttonLayout = R.layout.fui_provider_button_phone;
                    break;
                default:
                    throw new IllegalStateException("Unknown provider: " + idpConfig.getProviderId());
            }
            mProviders.add(provider);

            provider.getOperation().observe(this, new Observer<Resource<IdpResponse>>() {
                @Override
                public void onChanged(Resource<IdpResponse> resource) {
                    handler.startSignIn(IdpResponse.from(resource));
                }
            });

            View loginButton = getLayoutInflater().inflate(buttonLayout, providerHolder, false);
            loginButton.setOnClickListener(new View.OnClickListener() {
                @Override
                public void onClick(View view) {
                    provider.startSignIn(AuthMethodPickerActivity.this);
                }
            });
            providerHolder.addView(loginButton);
        }
    }

    @Override
    protected void onActivityResult(int requestCode, int resultCode, Intent data) {
        super.onActivityResult(requestCode, resultCode, data);
        mHandler.onActivityResult(requestCode, resultCode, data);
        for (ProviderSignInBase<?> provider : mProviders) {
            provider.onActivityResult(requestCode, resultCode, data);
        }
    }
<<<<<<< HEAD

    @Override
    public void onSuccess(@NonNull final IdpResponse response) {
        final AuthCredential credential = ProviderUtils.getAuthCredential(response);

        AnonymousUpgradeUtils
                .signInOrLink(this, credential)
                .addOnFailureListener(this, new UpgradeFailureListener(this, credential) {
                    @Override
                    protected void onNonUpgradeFailure(@NonNull Exception e) {
                        new CredentialSignInHandler(AuthMethodPickerActivity.this,
                                RC_ACCOUNT_LINK,
                                response).onFailure(e);
                    }
                })
                .addOnSuccessListener(new OnSuccessListener<AuthResult>() {
                    @Override
                    public void onSuccess(AuthResult authResult) {
                        FirebaseUser firebaseUser = authResult.getUser();
                        startSaveCredentials(firebaseUser, null, response);
                    }
                })
                .addOnFailureListener(
                        new TaskFailureLogger(TAG, "Firebase sign in with credential " +
                                credential.getProvider() + " unsuccessful. " +
                                "Visit https://console.firebase.google.com to enable it."));
    }

    @Override
    public void onFailure(@NonNull Exception e) {
        // stay on this screen
        getDialogHolder().dismissDialog();
    }
=======
>>>>>>> acd53842
}<|MERGE_RESOLUTION|>--- conflicted
+++ resolved
@@ -44,22 +44,15 @@
 import com.firebase.ui.auth.data.remote.TwitterSignInHandler;
 import com.firebase.ui.auth.ui.AppCompatBase;
 import com.firebase.ui.auth.ui.HelperActivityBase;
-<<<<<<< HEAD
-import com.firebase.ui.auth.ui.TaskFailureLogger;
-import com.firebase.ui.auth.ui.email.EmailActivity;
-import com.firebase.ui.auth.ui.phone.PhoneActivity;
 import com.firebase.ui.auth.util.AnonymousUpgradeUtils;
 import com.firebase.ui.auth.util.UpgradeFailureListener;
 import com.firebase.ui.auth.util.data.ProviderUtils;
-import com.google.android.gms.tasks.OnFailureListener;
 import com.google.android.gms.tasks.OnSuccessListener;
 import com.google.firebase.auth.AuthCredential;
 import com.google.firebase.auth.AuthResult;
-=======
 import com.firebase.ui.auth.util.ui.FlowUtils;
 import com.firebase.ui.auth.viewmodel.idp.ProviderSignInBase;
 import com.firebase.ui.auth.viewmodel.idp.SocialProviderResponseHandler;
->>>>>>> acd53842
 import com.google.firebase.auth.EmailAuthProvider;
 import com.google.firebase.auth.FacebookAuthProvider;
 import com.google.firebase.auth.GoogleAuthProvider;
@@ -206,40 +199,4 @@
             provider.onActivityResult(requestCode, resultCode, data);
         }
     }
-<<<<<<< HEAD
-
-    @Override
-    public void onSuccess(@NonNull final IdpResponse response) {
-        final AuthCredential credential = ProviderUtils.getAuthCredential(response);
-
-        AnonymousUpgradeUtils
-                .signInOrLink(this, credential)
-                .addOnFailureListener(this, new UpgradeFailureListener(this, credential) {
-                    @Override
-                    protected void onNonUpgradeFailure(@NonNull Exception e) {
-                        new CredentialSignInHandler(AuthMethodPickerActivity.this,
-                                RC_ACCOUNT_LINK,
-                                response).onFailure(e);
-                    }
-                })
-                .addOnSuccessListener(new OnSuccessListener<AuthResult>() {
-                    @Override
-                    public void onSuccess(AuthResult authResult) {
-                        FirebaseUser firebaseUser = authResult.getUser();
-                        startSaveCredentials(firebaseUser, null, response);
-                    }
-                })
-                .addOnFailureListener(
-                        new TaskFailureLogger(TAG, "Firebase sign in with credential " +
-                                credential.getProvider() + " unsuccessful. " +
-                                "Visit https://console.firebase.google.com to enable it."));
-    }
-
-    @Override
-    public void onFailure(@NonNull Exception e) {
-        // stay on this screen
-        getDialogHolder().dismissDialog();
-    }
-=======
->>>>>>> acd53842
 }