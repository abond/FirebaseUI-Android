object Config {
<<<<<<< HEAD
    const val version = "4.3.0-SNAPSHOT"
=======
    const val version = "4.2.1"
>>>>>>> aa447a66
    val submodules = listOf("auth", "auth-github", "common", "firestore", "database", "storage")

    private const val kotlinVersion = "1.2.61"

    object SdkVersions {
        const val compile = 27
        const val target = 27
        const val min = 16
    }

    object Plugins {
        const val android = "com.android.tools.build:gradle:3.2.1"
        const val kotlin = "org.jetbrains.kotlin:kotlin-gradle-plugin:$kotlinVersion"
        const val google = "com.google.gms:google-services:4.0.2"

        const val bintray = "com.jfrog.bintray.gradle:gradle-bintray-plugin:1.8.4"
        const val buildInfo = "org.jfrog.buildinfo:build-info-extractor-gradle:4.7.5"
    }

    object Libs {
        object Kotlin {
            const val jvm = "org.jetbrains.kotlin:kotlin-stdlib-jdk8:$kotlinVersion"
        }

        object Support {
            private const val version = "27.1.1"

            const val multidex = "com.android.support:multidex:1.0.3"
            const val annotations = "com.android.support:support-annotations:$version"
            const val v4 = "com.android.support:support-v4:$version"
            const val appCompat = "com.android.support:appcompat-v7:$version"
            const val design = "com.android.support:design:$version"
            const val recyclerView = "com.android.support:recyclerview-v7:$version"
            const val cardView = "com.android.support:cardview-v7:$version"
            const val customTabs = "com.android.support:customtabs:$version"

            const val constraint = "com.android.support.constraint:constraint-layout:1.1.3"
        }

        object Arch {
            private const val version = "1.1.1"

            const val runtime = "android.arch.lifecycle:runtime:$version"
            const val viewModel = "android.arch.lifecycle:viewmodel:$version"
            const val extensions = "android.arch.lifecycle:extensions:$version"
            const val compiler = "android.arch.lifecycle:compiler:$version"

            const val paging = "android.arch.paging:runtime:1.0.1"
        }

        object Firebase {
            const val core = "com.google.firebase:firebase-core:16.0.4"
            const val auth = "com.google.firebase:firebase-auth:16.0.5"
            const val firestore = "com.google.firebase:firebase-firestore:17.1.1"
            const val database = "com.google.firebase:firebase-database:16.0.3"
            const val storage = "com.google.firebase:firebase-storage:16.0.3"
        }

        object PlayServices {
            const val auth = "com.google.android.gms:play-services-auth:16.0.1"
        }


        object Provider {
            const val facebook = "com.facebook.android:facebook-login:4.35.0"
            // WARNING: the Twitter requires Java 8 support. Therefore, the dep cannot be upgraded
            // futher until we decide to force clients to enable Java 8 support.
            const val twitter = "com.twitter.sdk.android:twitter-core:3.1.1@aar"
        }

        object Misc {
            private const val retrofitVersion = "2.4.0"
            private const val leakCanaryVersion = "1.6.1"
            private const val glideVersion = "4.8.0"
            private const val butterVersion = "8.8.1"

            const val retrofit = "com.squareup.retrofit2:retrofit:$retrofitVersion"
            const val retrofitGson = "com.squareup.retrofit2:converter-gson:$retrofitVersion"

            const val leakCanary = "com.squareup.leakcanary:leakcanary-android:$leakCanaryVersion"
            const val leakCanaryFragments =
                    "com.squareup.leakcanary:leakcanary-support-fragment:$leakCanaryVersion"
            const val leakCanaryNoop =
                    "com.squareup.leakcanary:leakcanary-android-no-op:$leakCanaryVersion"

            const val glide = "com.github.bumptech.glide:glide:$glideVersion"
            const val glideCompiler = "com.github.bumptech.glide:compiler:$glideVersion"

            const val butterKnife = "com.jakewharton:butterknife:$butterVersion"
            const val butterKnifeCompiler = "com.jakewharton:butterknife-compiler:$butterVersion"

            const val permissions = "pub.devrel:easypermissions:1.3.0"
            const val materialProgress = "me.zhanghai.android.materialprogressbar:library:1.4.2"
        }

        object Test {
            const val junit = "junit:junit:4.12"
            const val truth = "com.google.truth:truth:0.42"
            const val mockito = "org.mockito:mockito-android:2.21.0"
            const val robolectric = "org.robolectric:robolectric:3.8"

            const val runner = "com.android.support.test:runner:1.0.2"
            const val rules = "com.android.support.test:rules:1.0.2"
        }

        object Lint {
            private const val version = "26.2.1"

            const val api = "com.android.tools.lint:lint-api:$version"
            const val tests = "com.android.tools.lint:lint-tests:$version"
        }
    }
}<|MERGE_RESOLUTION|>--- conflicted
+++ resolved
@@ -1,9 +1,5 @@
 object Config {
-<<<<<<< HEAD
     const val version = "4.3.0-SNAPSHOT"
-=======
-    const val version = "4.2.1"
->>>>>>> aa447a66
     val submodules = listOf("auth", "auth-github", "common", "firestore", "database", "storage")
 
     private const val kotlinVersion = "1.2.61"
