/*
 * Copyright 2016 Google Inc. All Rights Reserved.
 *
 * Licensed under the Apache License, Version 2.0 (the "License"); you may not use this file except
 * in compliance with the License. You may obtain a copy of the License at
 *
 * http://www.apache.org/licenses/LICENSE-2.0
 *
 * Unless required by applicable law or agreed to in writing, software distributed under the
 * License is distributed on an "AS IS" BASIS, WITHOUT WARRANTIES OR CONDITIONS OF ANY KIND, either
 * express or implied. See the License for the specific language governing permissions and
 * limitations under the License.
 */

package com.firebase.uidemo;

import android.content.Intent;
import android.os.Bundle;
import android.support.annotation.StringRes;
import android.support.v7.app.AppCompatActivity;
import android.support.v7.widget.LinearLayoutManager;
import android.support.v7.widget.RecyclerView;
import android.view.LayoutInflater;
import android.view.View;
import android.view.ViewGroup;
import android.widget.TextView;

import com.firebase.uidemo.auth.AuthUiActivity;
<<<<<<< HEAD
import com.firebase.uidemo.database.firestore.FirestoreChatActivity;
import com.firebase.uidemo.database.realtime.ChatActivity;
=======
import com.firebase.uidemo.database.realtime.RealtimeDbChatActivity;
>>>>>>> fbb31a9f
import com.firebase.uidemo.storage.ImageActivity;

import butterknife.BindView;
import butterknife.ButterKnife;

public class ChooserActivity extends AppCompatActivity {
    @BindView(R.id.activities)
    RecyclerView mActivities;

    @Override
    protected void onCreate(Bundle savedInstanceState) {
        super.onCreate(savedInstanceState);
        setContentView(R.layout.activity_chooser);
        ButterKnife.bind(this);

        mActivities.setLayoutManager(new LinearLayoutManager(this));
        mActivities.setAdapter(new ActivityChooserAdapter());
        mActivities.setHasFixedSize(true);
    }

    private static class ActivityChooserAdapter extends RecyclerView.Adapter<ActivityStarterHolder> {
        private static final Class[] CLASSES = new Class[]{
<<<<<<< HEAD
                ChatActivity.class,
                FirestoreChatActivity.class,
=======
>>>>>>> fbb31a9f
                AuthUiActivity.class,
                RealtimeDbChatActivity.class,
                ImageActivity.class,
        };

        private static final int[] DESCRIPTION_NAMES = new int[]{
<<<<<<< HEAD
                R.string.name_chat,
                R.string.name_firestore_chat,
                R.string.name_auth_ui,
                R.string.name_image
        };

        private static final int[] DESCRIPTION_IDS = new int[]{
                R.string.desc_chat,
                R.string.desc_firestore_chat,
                R.string.desc_auth_ui,
                R.string.desc_image
=======
                R.string.title_auth_activity,
                R.string.title_realtime_database_activity,
                R.string.title_storage_activity
        };

        private static final int[] DESCRIPTION_IDS = new int[]{
                R.string.desc_auth,
                R.string.desc_realtime_database,
                R.string.desc_storage
>>>>>>> fbb31a9f
        };

        @Override
        public ActivityStarterHolder onCreateViewHolder(ViewGroup parent, int viewType) {
            return new ActivityStarterHolder(
                    LayoutInflater.from(parent.getContext())
                            .inflate(R.layout.activity_chooser_item, parent, false));
        }

        @Override
        public void onBindViewHolder(ActivityStarterHolder holder, int position) {
            holder.bind(CLASSES[position], DESCRIPTION_NAMES[position], DESCRIPTION_IDS[position]);
        }

        @Override
        public int getItemCount() {
            return CLASSES.length;
        }
    }

    private static class ActivityStarterHolder extends RecyclerView.ViewHolder implements View.OnClickListener {
        private TextView mTitle;
        private TextView mDescription;

        private Class mStarterClass;

        public ActivityStarterHolder(View itemView) {
            super(itemView);
            mTitle = itemView.findViewById(R.id.text1);
            mDescription = itemView.findViewById(R.id.text2);
        }

        private void bind(Class aClass, @StringRes int name, @StringRes int description) {
            mStarterClass = aClass;

            mTitle.setText(name);
            mDescription.setText(description);
            itemView.setOnClickListener(this);
        }

        @Override
        public void onClick(View v) {
            itemView.getContext().startActivity(new Intent(itemView.getContext(), mStarterClass));
        }
    }
}<|MERGE_RESOLUTION|>--- conflicted
+++ resolved
@@ -26,12 +26,8 @@
 import android.widget.TextView;
 
 import com.firebase.uidemo.auth.AuthUiActivity;
-<<<<<<< HEAD
 import com.firebase.uidemo.database.firestore.FirestoreChatActivity;
-import com.firebase.uidemo.database.realtime.ChatActivity;
-=======
 import com.firebase.uidemo.database.realtime.RealtimeDbChatActivity;
->>>>>>> fbb31a9f
 import com.firebase.uidemo.storage.ImageActivity;
 
 import butterknife.BindView;
@@ -54,40 +50,24 @@
 
     private static class ActivityChooserAdapter extends RecyclerView.Adapter<ActivityStarterHolder> {
         private static final Class[] CLASSES = new Class[]{
-<<<<<<< HEAD
-                ChatActivity.class,
+                AuthUiActivity.class,
                 FirestoreChatActivity.class,
-=======
->>>>>>> fbb31a9f
-                AuthUiActivity.class,
                 RealtimeDbChatActivity.class,
                 ImageActivity.class,
         };
 
         private static final int[] DESCRIPTION_NAMES = new int[]{
-<<<<<<< HEAD
-                R.string.name_chat,
+                R.string.title_auth_activity,
                 R.string.name_firestore_chat,
-                R.string.name_auth_ui,
-                R.string.name_image
-        };
-
-        private static final int[] DESCRIPTION_IDS = new int[]{
-                R.string.desc_chat,
-                R.string.desc_firestore_chat,
-                R.string.desc_auth_ui,
-                R.string.desc_image
-=======
-                R.string.title_auth_activity,
                 R.string.title_realtime_database_activity,
                 R.string.title_storage_activity
         };
 
         private static final int[] DESCRIPTION_IDS = new int[]{
                 R.string.desc_auth,
+                R.string.desc_firestore_chat,
                 R.string.desc_realtime_database,
                 R.string.desc_storage
->>>>>>> fbb31a9f
         };
 
         @Override
