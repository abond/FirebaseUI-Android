--- conflicted
+++ resolved
@@ -46,7 +46,6 @@
 import com.google.firebase.auth.FirebaseAuth;
 
 import java.util.ArrayList;
-import java.util.Arrays;
 import java.util.List;
 
 import butterknife.BindView;
@@ -150,12 +149,7 @@
             mUseTwitterProvider.setText(R.string.twitter_label_missing_config);
         }
 
-<<<<<<< HEAD
-        if (ConfigurationUtils.isGoogleMisconfigured(this)
-                || ConfigurationUtils.isFacebookMisconfigured(this)
-                || ConfigurationUtils.isTwitterMisconfigured(this)) {
-=======
-        if (isGitHubMisconfigured()) {
+        if (ConfigurationUtils.isGitHubMisconfigured(this)) {
             mUseGitHubProvider.setChecked(false);
             mUseGitHubProvider.setEnabled(false);
             mUseGitHubProvider.setText(R.string.github_label_missing_config);
@@ -170,9 +164,10 @@
             });
         }
 
-        if (isGoogleMisconfigured() || isFacebookMisconfigured()
-                || isTwitterMisconfigured() || isGitHubMisconfigured()) {
->>>>>>> fbabfb13
+        if (ConfigurationUtils.isGoogleMisconfigured(this)
+                || ConfigurationUtils.isFacebookMisconfigured(this)
+                || ConfigurationUtils.isTwitterMisconfigured(this)
+                || ConfigurationUtils.isGitHubMisconfigured(this)) {
             showSnackbar(R.string.configuration_required);
         }
 
@@ -343,36 +338,6 @@
         return FIREBASE_PRIVACY_POLICY_URL;
     }
 
-<<<<<<< HEAD
-=======
-    private boolean isGoogleMisconfigured() {
-        return AuthUI.UNCONFIGURED_CONFIG_VALUE.equals(getString(R.string.default_web_client_id));
-    }
-
-    private boolean isFacebookMisconfigured() {
-        return AuthUI.UNCONFIGURED_CONFIG_VALUE.equals(getString(R.string.facebook_application_id));
-    }
-
-    private boolean isTwitterMisconfigured() {
-        List<String> twitterConfigs = Arrays.asList(
-                getString(R.string.twitter_consumer_key),
-                getString(R.string.twitter_consumer_secret)
-        );
-
-        return twitterConfigs.contains(AuthUI.UNCONFIGURED_CONFIG_VALUE);
-    }
-
-    private boolean isGitHubMisconfigured() {
-        List<String> gitHubConfigs = Arrays.asList(
-                getString(R.string.firebase_web_host),
-                getString(R.string.github_client_id),
-                getString(R.string.github_client_secret)
-        );
-
-        return gitHubConfigs.contains(AuthUI.UNCONFIGURED_CONFIG_VALUE);
-    }
-
->>>>>>> fbabfb13
     private void setGoogleScopesEnabled(boolean enabled) {
         mGoogleScopesHeader.setEnabled(enabled);
         mGoogleScopeDriveFile.setEnabled(enabled);
