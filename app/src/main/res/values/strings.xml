--- conflicted
+++ resolved
@@ -1,26 +1,16 @@
 <resources>
     <string name="app_name">Firebase UI</string>
 
-<<<<<<< HEAD
-    <string name="name_chat">ChatActivity</string>
-    <string name="name_firestore_chat">FirestoreChatActivity</string>
-    <string name="name_auth_ui">Auth UI demo</string>
-    <string name="name_image">Storage Image Demo</string>
-
-    <string name="desc_chat">Demonstrates using a FirebaseRecyclerAdapter to load data from Firebase Database into a RecyclerView for a basic chat app.</string>
-    <string name="desc_firestore_chat">Demonstrates using a FirestoreRecyclerAdapter to load data from Cloud Firestore into a RecyclerView for a basic chat app.</string>
-    <string name="desc_auth_ui">Demonstrates the Firebase Auth UI flow, with customization options.</string>
-    <string name="desc_image">Demonstrates displaying an image from Cloud Storage using Glide.</string>
-=======
     <!-- Chooser -->
     <string name="title_auth_activity">Auth UI demo</string>
+    <string name="name_firestore_chat">FirestoreChatActivity</string>
     <string name="title_realtime_database_activity">Real-time database demo</string>
     <string name="title_storage_activity">Storage Image Demo</string>
 
     <string name="desc_auth">Demonstrates the Firebase Auth UI flow, with customization options.</string>
     <string name="desc_realtime_database">Demonstrates using a FirebaseRecyclerAdapter to load data from Firebase Database into a RecyclerView for a basic chat app.</string>
+    <string name="desc_firestore_chat">Demonstrates using a FirestoreRecyclerAdapter to load data from Cloud Firestore into a RecyclerView for a basic chat app.</string>
     <string name="desc_storage">Demonstrates displaying an image from Cloud Storage using Glide.</string>
->>>>>>> fbb31a9f
 
     <!-- Auth UI -->
     <string name="launch_title">FirebaseUI Auth Demo</string>
