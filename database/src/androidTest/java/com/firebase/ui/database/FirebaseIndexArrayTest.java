/*
 * Copyright 2016 Google Inc. All Rights Reserved.
 *
 * Licensed under the Apache License, Version 2.0 (the "License"); you may not use this file except
 * in compliance with the License. You may obtain a copy of the License at
 *
 * http://www.apache.org/licenses/LICENSE-2.0
 *
 * Unless required by applicable law or agreed to in writing, software distributed under the
 * License is distributed on an "AS IS" BASIS, WITHOUT WARRANTIES OR CONDITIONS OF ANY KIND, either
 * express or implied. See the License for the specific language governing permissions and
 * limitations under the License.
 */

package com.firebase.ui.database;

import android.support.test.InstrumentationRegistry;
import android.support.test.runner.AndroidJUnit4;

import com.google.firebase.database.DatabaseReference;
import com.google.firebase.database.FirebaseDatabase;

import org.junit.After;
import org.junit.Before;
import org.junit.Test;
import org.junit.runner.RunWith;

import java.util.concurrent.Callable;

import static com.firebase.ui.database.TestUtils.getAppInstance;
import static com.firebase.ui.database.TestUtils.isValuesEqual;
import static com.firebase.ui.database.TestUtils.runAndWaitUntil;

@RunWith(AndroidJUnit4.class)
public class FirebaseIndexArrayTest {
    private static final int INITIAL_SIZE = 3;

    private DatabaseReference mRef;
    private DatabaseReference mKeyRef;
    private ObservableSnapshotArray<Integer> mArray;
    private ChangeEventListener mListener;

    @Before
    public void setUp() throws Exception {
        FirebaseDatabase databaseInstance =
                FirebaseDatabase.getInstance(getAppInstance(InstrumentationRegistry.getContext()));
        mRef = databaseInstance.getReference().child("firebasearray");
        mKeyRef = databaseInstance.getReference().child("firebaseindexarray");

<<<<<<< HEAD
        mArray = new FirebaseIndexArray(mKeyRef, mRef, Integer.class);
=======
        mArray = new FirebaseIndexArray<>(mKeyRef, mRef, Integer.class);
>>>>>>> version-2.0.0-dev
        mRef.removeValue();
        mKeyRef.removeValue();

        mListener = runAndWaitUntil(mArray, new Runnable() {
            @Override
            public void run() {
                for (int i = 1; i <= INITIAL_SIZE; i++) {
                    TestUtils.pushValue(mKeyRef, mRef, i, i);
                }
            }
        }, new Callable<Boolean>() {
            @Override
            public Boolean call() throws Exception {
                return mArray.size() == INITIAL_SIZE;
            }
        });
    }

    @After
    public void tearDown() throws Exception {
        mArray.removeChangeEventListener(mListener);
        mRef.getRoot().removeValue();
    }

    @Test
    public void testPushIncreasesSize() throws Exception {
        runAndWaitUntil(mArray, new Runnable() {
            @Override
            public void run() {
                TestUtils.pushValue(mKeyRef, mRef, 4, null);
            }
        }, new Callable<Boolean>() {
            @Override
            public Boolean call() throws Exception {
                return mArray.size() == 4;
            }
        });
    }

    @Test
    public void testPushAppends() throws Exception {
        runAndWaitUntil(mArray, new Runnable() {
            @Override
            public void run() {
                TestUtils.pushValue(mKeyRef, mRef, 4, 4);
            }
        }, new Callable<Boolean>() {
            @Override
            public Boolean call() throws Exception {
                return mArray.getObject(3).equals(4);
            }
        });
    }

    @Test
    public void testAddValueWithPriority() throws Exception {
        runAndWaitUntil(mArray, new Runnable() {
            @Override
            public void run() {
                TestUtils.pushValue(mKeyRef, mRef, 4, 0.5);
            }
        }, new Callable<Boolean>() {
            @Override
            public Boolean call() throws Exception {
                return mArray.getObject(3).equals(3)
                        && mArray.getObject(0).equals(4);
            }
        });
    }

    @Test
    public void testChangePriorities() throws Exception {
        runAndWaitUntil(mArray, new Runnable() {
            @Override
            public void run() {
                mKeyRef.child(mArray.get(2).getKey()).setPriority(0.5);
            }
        }, new Callable<Boolean>() {
            @Override
            public Boolean call() throws Exception {
                return isValuesEqual(mArray, new int[]{3, 1, 2});
            }
        });
    }
}<|MERGE_RESOLUTION|>--- conflicted
+++ resolved
@@ -47,11 +47,7 @@
         mRef = databaseInstance.getReference().child("firebasearray");
         mKeyRef = databaseInstance.getReference().child("firebaseindexarray");
 
-<<<<<<< HEAD
-        mArray = new FirebaseIndexArray(mKeyRef, mRef, Integer.class);
-=======
         mArray = new FirebaseIndexArray<>(mKeyRef, mRef, Integer.class);
->>>>>>> version-2.0.0-dev
         mRef.removeValue();
         mKeyRef.removeValue();
 
